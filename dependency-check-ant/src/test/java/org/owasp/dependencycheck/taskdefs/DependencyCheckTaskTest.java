--- conflicted
+++ resolved
@@ -48,13 +48,7 @@
     @Before
     @Override
     public void setUp() throws Exception {
-<<<<<<< HEAD
-        org.owasp.dependencycheck.data.nvdcve.BaseDBTestCase.ensureDBExists(DependencyCheckTaskTest.class);
-        org.owasp.dependencycheck.data.cpe.BaseIndexTestCase.ensureIndexExists(this.getClass());
-=======
         BaseDBTestCase.ensureDBExists();
->>>>>>> 1d05ef7a
-
         final String buildFile = this.getClass().getClassLoader().getResource("build.xml").getPath();
         configureProject(buildFile);
     }
