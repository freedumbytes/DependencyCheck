/*
 * This file is part of dependency-check-core.
 *
 * Licensed under the Apache License, Version 2.0 (the "License");
 * you may not use this file except in compliance with the License.
 * You may obtain a copy of the License at
 *
 *     http://www.apache.org/licenses/LICENSE-2.0
 *
 * Unless required by applicable law or agreed to in writing, software
 * distributed under the License is distributed on an "AS IS" BASIS,
 * WITHOUT WARRANTIES OR CONDITIONS OF ANY KIND, either express or implied.
 * See the License for the specific language governing permissions and
 * limitations under the License.
 *
 * Copyright (c) 2015 The OWASP Foundation. All Rights Reserved.
 */
package org.owasp.dependencycheck.analyzer;

import org.owasp.dependencycheck.Engine;
import org.owasp.dependencycheck.analyzer.exception.AnalysisException;
import org.owasp.dependencycheck.data.composer.ComposerDependency;
import org.owasp.dependencycheck.data.composer.ComposerException;
import org.owasp.dependencycheck.data.composer.ComposerLockParser;
import org.owasp.dependencycheck.dependency.Confidence;
import org.owasp.dependencycheck.dependency.Dependency;
import org.owasp.dependencycheck.exception.InitializationException;
import org.owasp.dependencycheck.utils.Checksum;
import org.owasp.dependencycheck.utils.FileFilterBuilder;
import org.owasp.dependencycheck.utils.Settings;
import org.slf4j.Logger;
import org.slf4j.LoggerFactory;

import java.io.FileFilter;
import java.io.FileInputStream;
import java.io.IOException;
import java.nio.charset.Charset;
import java.security.MessageDigest;
import java.security.NoSuchAlgorithmException;

/**
 * Used to analyze a composer.lock file for a composer PHP app.
 *
 * @author colezlaw
 */
@Experimental
public class ComposerLockAnalyzer extends AbstractFileTypeAnalyzer {

    /**
     * The logger.
     */
    private static final Logger LOGGER = LoggerFactory.getLogger(ComposerLockAnalyzer.class);

    /**
     * The analyzer name.
     */
    private static final String ANALYZER_NAME = "Composer.lock analyzer";

    /**
     * composer.json.
     */
    private static final String COMPOSER_LOCK = "composer.lock";

    /**
     * The FileFilter.
     */
    private static final FileFilter FILE_FILTER = FileFilterBuilder.newInstance().addFilenames(COMPOSER_LOCK).build();

    /**
     * Returns the FileFilter.
     *
     * @return the FileFilter
     */
    @Override
    protected FileFilter getFileFilter() {
        return FILE_FILTER;
    }

    /**
     * Initializes the analyzer.
     *
     * @throws InitializationException thrown if an exception occurs getting an
     * instance of SHA1
     */
    @Override
    protected void initializeFileTypeAnalyzer() throws InitializationException {
        try {
            getSha1MessageDigest();
        } catch (IllegalStateException ex) {
            setEnabled(false);
            throw new InitializationException("Unable to create SHA1 MessageDigest", ex);
        }
    }

    /**
     * Entry point for the analyzer.
     *
     * @param dependency the dependency to analyze
     * @param engine the engine scanning
     * @throws AnalysisException if there's a failure during analysis
     */
    @Override
    protected void analyzeDependency(Dependency dependency, Engine engine) throws AnalysisException {
        try (FileInputStream fis = new FileInputStream(dependency.getActualFile())) {
            final ComposerLockParser clp = new ComposerLockParser(fis);
            LOGGER.info("Checking composer.lock file {}", dependency.getActualFilePath());
            clp.process();
            //if dependencies are found in the lock, then there is always an empty shell dependency left behind for the
    	    		//composer.lock. The first pass through, reuse the top level dependency, and add new ones for the rest.
            boolean processedAtLeastOneDep = false;
            for (ComposerDependency dep : clp.getDependencies()) {
<<<<<<< HEAD
                final Dependency d = new Dependency(dependency.getActualFile());
                d.setDisplayFileName(String.format("%s:%s/%s/%s", dependency.getDisplayFileName(), dep.getGroup(), dep.getProject(), dep.getVersion()));
                final String filePath = String.format("%s:%s/%s/%s", dependency.getFilePath(), dep.getGroup(), dep.getProject(), dep.getVersion());
=======
            		
            		final Dependency d = new Dependency(dependency.getActualFile());
            	    
            			
                d.setDisplayFileName(String.format("%s:%s/%s", dependency.getDisplayFileName(), dep.getGroup(), dep.getProject()));
                final String filePath = String.format("%s:%s/%s", dependency.getFilePath(), dep.getGroup(), dep.getProject());
>>>>>>> 3b00b764
                final MessageDigest sha1 = getSha1MessageDigest();
                d.setFilePath(filePath);
                d.setSha1sum(Checksum.getHex(sha1.digest(filePath.getBytes(Charset.defaultCharset()))));
                d.getVendorEvidence().addEvidence(COMPOSER_LOCK, "vendor", dep.getGroup(), Confidence.HIGHEST);
                d.getProductEvidence().addEvidence(COMPOSER_LOCK, "product", dep.getProject(), Confidence.HIGHEST);
                d.getVersionEvidence().addEvidence(COMPOSER_LOCK, "version", dep.getVersion(), Confidence.HIGHEST);
<<<<<<< HEAD
                LOGGER.debug("Adding dependency {}", d);
                engine.getDependencies().add(d);
=======
                
                LOGGER.info("Adding dependency {}", d.getDisplayFileName());
        			engine.getDependencies().add(d);	
                
                //make sure we only remove the main dependency if we went through this loop at least once.
                	processedAtLeastOneDep = true;
                }
            //remove the dependency at the end because it's referenced in the loop itself.
            if (processedAtLeastOneDep) {
            		LOGGER.info("Removing main redundant dependency {}",dependency.getDisplayFileName());
            		engine.getDependencies().remove(dependency);   
>>>>>>> 3b00b764
            }
        } catch (IOException ex) {
            LOGGER.warn("Error opening dependency {}", dependency.getActualFilePath());
        } catch (ComposerException ce) {
            LOGGER.warn("Error parsing composer.json {}", dependency.getActualFilePath(), ce);
        }
    }

    /**
     * Gets the key to determine whether the analyzer is enabled.
     *
     * @return the key specifying whether the analyzer is enabled
     */
    @Override
    protected String getAnalyzerEnabledSettingKey() {
        return Settings.KEYS.ANALYZER_COMPOSER_LOCK_ENABLED;
    }

    /**
     * Returns the analyzer's name.
     *
     * @return the analyzer's name
     */
    @Override
    public String getName() {
        return ANALYZER_NAME;
    }

    /**
     * Returns the phase this analyzer should run under.
     *
     * @return the analysis phase
     */
    @Override
    public AnalysisPhase getAnalysisPhase() {
        return AnalysisPhase.INFORMATION_COLLECTION;
    }

    /**
     * Returns the sha1 message digest.
     *
     * @return the sha1 message digest
     */
    private MessageDigest getSha1MessageDigest() {
        try {
            return MessageDigest.getInstance("SHA1");
        } catch (NoSuchAlgorithmException e) {
            LOGGER.error(e.getMessage());
            throw new IllegalStateException("Failed to obtain the SHA1 message digest.", e);
        }
    }
}<|MERGE_RESOLUTION|>--- conflicted
+++ resolved
@@ -103,46 +103,34 @@
     protected void analyzeDependency(Dependency dependency, Engine engine) throws AnalysisException {
         try (FileInputStream fis = new FileInputStream(dependency.getActualFile())) {
             final ComposerLockParser clp = new ComposerLockParser(fis);
-            LOGGER.info("Checking composer.lock file {}", dependency.getActualFilePath());
+            LOGGER.debug("Checking composer.lock file {}", dependency.getActualFilePath());
             clp.process();
             //if dependencies are found in the lock, then there is always an empty shell dependency left behind for the
     	    		//composer.lock. The first pass through, reuse the top level dependency, and add new ones for the rest.
             boolean processedAtLeastOneDep = false;
             for (ComposerDependency dep : clp.getDependencies()) {
-<<<<<<< HEAD
                 final Dependency d = new Dependency(dependency.getActualFile());
                 d.setDisplayFileName(String.format("%s:%s/%s/%s", dependency.getDisplayFileName(), dep.getGroup(), dep.getProject(), dep.getVersion()));
-                final String filePath = String.format("%s:%s/%s/%s", dependency.getFilePath(), dep.getGroup(), dep.getProject(), dep.getVersion());
-=======
-            		
-            		final Dependency d = new Dependency(dependency.getActualFile());
-            	    
-            			
-                d.setDisplayFileName(String.format("%s:%s/%s", dependency.getDisplayFileName(), dep.getGroup(), dep.getProject()));
-                final String filePath = String.format("%s:%s/%s", dependency.getFilePath(), dep.getGroup(), dep.getProject());
->>>>>>> 3b00b764
+                final String filePath = String.format("%s:%s/%s/%s", dependency.getFilePath(), dep.getGroup(), dep.getProject(), dep.getVersion());        			
+       
                 final MessageDigest sha1 = getSha1MessageDigest();
                 d.setFilePath(filePath);
                 d.setSha1sum(Checksum.getHex(sha1.digest(filePath.getBytes(Charset.defaultCharset()))));
                 d.getVendorEvidence().addEvidence(COMPOSER_LOCK, "vendor", dep.getGroup(), Confidence.HIGHEST);
                 d.getProductEvidence().addEvidence(COMPOSER_LOCK, "product", dep.getProject(), Confidence.HIGHEST);
                 d.getVersionEvidence().addEvidence(COMPOSER_LOCK, "version", dep.getVersion(), Confidence.HIGHEST);
-<<<<<<< HEAD
-                LOGGER.debug("Adding dependency {}", d);
+                LOGGER.debug("Adding dependency {}", d.getDisplayFileName());
                 engine.getDependencies().add(d);
-=======
-                
-                LOGGER.info("Adding dependency {}", d.getDisplayFileName());
-        			engine.getDependencies().add(d);	
                 
                 //make sure we only remove the main dependency if we went through this loop at least once.
                 	processedAtLeastOneDep = true;
                 }
             //remove the dependency at the end because it's referenced in the loop itself.
-            if (processedAtLeastOneDep) {
-            		LOGGER.info("Removing main redundant dependency {}",dependency.getDisplayFileName());
+            //double check the name to be sure we only remove the generic entry.
+            if (processedAtLeastOneDep && dependency.getDisplayFileName().equalsIgnoreCase("composer.lock")) {
+            		LOGGER.debug("Removing main redundant dependency {}",dependency.getDisplayFileName());
             		engine.getDependencies().remove(dependency);   
->>>>>>> 3b00b764
+
             }
         } catch (IOException ex) {
             LOGGER.warn("Error opening dependency {}", dependency.getActualFilePath());
