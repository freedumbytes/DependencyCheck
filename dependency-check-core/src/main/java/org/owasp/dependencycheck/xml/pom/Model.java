/*
 * This file is part of dependency-check-core.
 *
 * Licensed under the Apache License, Version 2.0 (the "License");
 * you may not use this file except in compliance with the License.
 * You may obtain a copy of the License at
 *
 *     http://www.apache.org/licenses/LICENSE-2.0
 *
 * Unless required by applicable law or agreed to in writing, software
 * distributed under the License is distributed on an "AS IS" BASIS,
 * WITHOUT WARRANTIES OR CONDITIONS OF ANY KIND, either express or implied.
 * See the License for the specific language governing permissions and
 * limitations under the License.
 *
 * Copyright (c) 2015 Jeremy Long. All Rights Reserved.
 */
package org.owasp.dependencycheck.xml.pom;

import java.util.ArrayList;
import java.util.List;
import java.util.Properties;

import org.apache.commons.lang3.text.StrLookup;
import org.apache.commons.lang3.text.StrSubstitutor;

/**
 * A simple pojo to hold data related to a Maven POM file.
 *
 * @author jeremy
 */
public class Model {

    /**
     * The name of the project.
     */
    private String name;

    /**
     * Get the value of name.
     *
     * @return the value of name
     */
    public String getName() {
        return name;
    }

    /**
     * Set the value of name.
     *
     * @param name new value of name
     */
    public void setName(String name) {
        this.name = name;
    }

    /**
     * The organization name.
     */
    private String organization;

    /**
     * Get the value of organization.
     *
     * @return the value of organization
     */
    public String getOrganization() {
        return organization;
    }

    /**
     * Set the value of organization.
     *
     * @param organization new value of organization
     */
    public void setOrganization(String organization) {
        this.organization = organization;
    }

    /**
     * The description.
     */
    private String description;

    /**
     * Get the value of description.
     *
     * @return the value of description
     */
    public String getDescription() {
        return description;
    }

    /**
     * Set the value of description.
     *
     * @param description new value of description
     */
    public void setDescription(String description) {
        this.description = description;
    }

    /**
     * The group id.
     */
    private String groupId;

    /**
     * Get the value of groupId.
     *
     * @return the value of groupId
     */
    public String getGroupId() {
        return groupId;
    }

    /**
     * Set the value of groupId.
     *
     * @param groupId new value of groupId
     */
    public void setGroupId(String groupId) {
        this.groupId = groupId;
    }

    /**
     * The artifact id.
     */
    private String artifactId;

    /**
     * Get the value of artifactId.
     *
     * @return the value of artifactId
     */
    public String getArtifactId() {
        return artifactId;
    }

    /**
     * Set the value of artifactId.
     *
     * @param artifactId new value of artifactId
     */
    public void setArtifactId(String artifactId) {
        this.artifactId = artifactId;
    }

    /**
     * The version number.
     */
    private String version;

    /**
     * Get the value of version.
     *
     * @return the value of version
     */
    public String getVersion() {
        return version;
    }

    /**
     * Set the value of version.
     *
     * @param version new value of version
     */
    public void setVersion(String version) {
        this.version = version;
    }

    /**
     * The parent group id.
     */
    private String parentGroupId;

    /**
     * Get the value of parentGroupId.
     *
     * @return the value of parentGroupId
     */
    public String getParentGroupId() {
        return parentGroupId;
    }

    /**
     * Set the value of parentGroupId.
     *
     * @param parentGroupId new value of parentGroupId
     */
    public void setParentGroupId(String parentGroupId) {
        this.parentGroupId = parentGroupId;
    }

    /**
     * The parent artifact id.
     */
    private String parentArtifactId;

    /**
     * Get the value of parentArtifactId.
     *
     * @return the value of parentArtifactId
     */
    public String getParentArtifactId() {
        return parentArtifactId;
    }

    /**
     * Set the value of parentArtifactId.
     *
     * @param parentArtifactId new value of parentArtifactId
     */
    public void setParentArtifactId(String parentArtifactId) {
        this.parentArtifactId = parentArtifactId;
    }

    /**
     * The parent version number.
     */
    private String parentVersion;

    /**
     * Get the value of parentVersion.
     *
     * @return the value of parentVersion
     */
    public String getParentVersion() {
        return parentVersion;
    }

    /**
     * Set the value of parentVersion.
     *
     * @param parentVersion new value of parentVersion
     */
    public void setParentVersion(String parentVersion) {
        this.parentVersion = parentVersion;
    }

    /**
     * The list of licenses.
     */
    private List<License> licenses = new ArrayList<License>();

    /**
     * Returns the list of licenses.
     *
     * @return the list of licenses
     */
    public List<License> getLicenses() {
        return licenses;
    }

    /**
     * Adds a new license to the list of licenses.
     *
     * @param license the license to add
     */
    public void addLicense(License license) {
        licenses.add(license);
    }

    /**
     * Process the Maven properties file and interpolate all properties.
     *
     * @param properties new value of properties
     */
    public void processProperties(Properties properties) {
        this.groupId = interpolateString(this.groupId, properties);
        this.artifactId = interpolateString(this.artifactId, properties);
        this.version = interpolateString(this.version, properties);
        this.description = interpolateString(this.description, properties);
        for (License l : this.getLicenses()) {
            l.setName(interpolateString(l.getName(), properties));
            l.setUrl(interpolateString(l.getUrl(), properties));
        }
        this.name = interpolateString(this.name, properties);
        this.organization = interpolateString(this.organization, properties);
        this.parentGroupId = interpolateString(this.parentGroupId, properties);
        this.parentArtifactId = interpolateString(this.parentArtifactId, properties);
        this.parentVersion = interpolateString(this.parentVersion, properties);

    }

    /**
     * <p>
     * A utility function that will interpolate strings based on values given in the properties file. It will also interpolate the
     * strings contained within the properties file so that properties can reference other properties.</p>
     * <p>
     * <b>Note:</b> if there is no property found the reference will be removed. In other words, if the interpolated string will
     * be replaced with an empty string.
     * </p>
     * <p>
     * Example:</p>
     * <code>
     * Properties p = new Properties();
     * p.setProperty("key", "value");
     * String s = interpolateString("'${key}' and '${nothing}'", p);
     * System.out.println(s);
     * </code>
     * <p>
     * Will result in:</p>
     * <code>
     * 'value' and ''
     * </code>
     *
     * @param text the string that contains references to properties.
     * @param properties a collection of properties that may be referenced within the text.
     * @return the interpolated text.
     */
    public static String interpolateString(String text, Properties properties) {
<<<<<<< HEAD
        final Properties props = properties;
        if (text == null || props == null) {
=======
        if (null == text || null == properties) {
>>>>>>> a92bdfe3
            return text;
        }
        final StrSubstitutor substitutor = new StrSubstitutor(new PropertyLookup(properties));
        return substitutor.replace(text);
    }

<<<<<<< HEAD
        final int pos = text.indexOf("${");
        if (pos < 0) {
            return text;
        }
        final int end = text.indexOf('}', pos + 2);
        if (end < pos) {
            return text;
=======
    /**
     * Utility class that can provide values from a Properties object to a StrSubstitutor.
     */
    private static class PropertyLookup extends StrLookup {
        private final Properties props;

        public PropertyLookup (Properties props) {
            this.props = props;
>>>>>>> a92bdfe3
        }

        @Override
        public String lookup (String key) {
            return props.getProperty(key);
        }
<<<<<<< HEAD
        final StringBuilder sb = new StringBuilder(propValue.length() + text.length());
        sb.append(text.subSequence(0, pos))
            .append(propValue)
            .append(text.substring(end + 1));
        return interpolateString(sb.toString(), props); //yes yes, this should be a loop...
=======
>>>>>>> a92bdfe3
    }
}<|MERGE_RESOLUTION|>--- conflicted
+++ resolved
@@ -310,49 +310,27 @@
      * @return the interpolated text.
      */
     public static String interpolateString(String text, Properties properties) {
-<<<<<<< HEAD
-        final Properties props = properties;
-        if (text == null || props == null) {
-=======
         if (null == text || null == properties) {
->>>>>>> a92bdfe3
             return text;
         }
         final StrSubstitutor substitutor = new StrSubstitutor(new PropertyLookup(properties));
         return substitutor.replace(text);
     }
 
-<<<<<<< HEAD
-        final int pos = text.indexOf("${");
-        if (pos < 0) {
-            return text;
+    /**
+     * Utility class that can provide values from a Properties object to a StrSubstitutor.
+     */
+    private static class PropertyLookup extends StrLookup {
+
+        private final Properties props;
+
+        public PropertyLookup(Properties props) {
+            this.props = props;
         }
-        final int end = text.indexOf('}', pos + 2);
-        if (end < pos) {
-            return text;
-=======
-    /**
-     * Utility class that can provide values from a Properties object to a StrSubstitutor.
-     */
-    private static class PropertyLookup extends StrLookup {
-        private final Properties props;
-
-        public PropertyLookup (Properties props) {
-            this.props = props;
->>>>>>> a92bdfe3
-        }
 
         @Override
-        public String lookup (String key) {
+        public String lookup(String key) {
             return props.getProperty(key);
         }
-<<<<<<< HEAD
-        final StringBuilder sb = new StringBuilder(propValue.length() + text.length());
-        sb.append(text.subSequence(0, pos))
-            .append(propValue)
-            .append(text.substring(end + 1));
-        return interpolateString(sb.toString(), props); //yes yes, this should be a loop...
-=======
->>>>>>> a92bdfe3
     }
 }